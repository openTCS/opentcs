--- conflicted
+++ resolved
@@ -202,7 +202,6 @@
   private void startHeartbeat() {
     heartBeatFuture = getExecutor().scheduleAtFixedRate(() -> {
       boolean currentValue = heartBeatToggle.getAndSet(!heartBeatToggle.get());
-<<<<<<< HEAD
       writeSingleRegister(100, currentValue ? 1 : 0)
           .thenCompose(v -> readSingleRegister(100))
           .thenAccept(value -> {
@@ -219,23 +218,6 @@
             LOG.severe("Failed to write or read heartbeat: " + ex.getMessage());
             return null;
           });
-=======
-      ModbusRequest writeRequest = new ModbusRequest(
-          new WriteMultipleRegistersRequest(
-              100, 1, Unpooled.buffer(2).writeShort(currentValue ? 1 : 0)
-          ),
-          100,
-          1
-      );
-      requestQueue.offer(writeRequest);
-
-      ModbusRequest readRequest = new ModbusRequest(
-          new ReadHoldingRegistersRequest(100, 1),
-          100,
-          2
-      );
-      requestQueue.offer(readRequest);
->>>>>>> 0a36fc98
     }, 0, 500, TimeUnit.MILLISECONDS);
   }
 
@@ -640,7 +622,6 @@
           if (response instanceof ReadHoldingRegistersResponse readResponse) {
             ByteBuf responseBuffer = readResponse.getRegisters();
             try {
-<<<<<<< HEAD
               int value = responseBuffer.readUnsignedShort();
               LOG.info(String.format("READ ADDRESS %d GOT %d", address, value));
               return value;
@@ -649,14 +630,6 @@
               if (responseBuffer.refCnt() > 0) {
                 responseBuffer.release();
               }
-=======
-              int result = responseBuffer.readUnsignedShort();
-              LOG.info(String.format("READ ADDRESS %d GOT %d", address, result));
-              return result;
-            }
-            finally {
-              responseBuffer.release();
->>>>>>> 0a36fc98
             }
           }
           throw new RuntimeException("Invalid response type");
@@ -861,7 +834,6 @@
     CompletableFuture<ModbusTcpMaster> taskFuture = createMaster("Task");
 
     try {
-<<<<<<< HEAD
       return CompletableFuture.supplyAsync(() -> {
         LOG.info("Creating new ModbusTcpMaster instance");
         return new ModbusTcpMaster(config);
@@ -884,19 +856,6 @@
             return null;
           })
           .isDone();
-=======
-      CompletableFuture.allOf(heartbeatFuture, statusFuture, taskFuture).get(30, TimeUnit.SECONDS);
-
-      this.isConnected = true;
-      LOG.info("Successfully connected all Modbus TCP masters");
-      getProcessModel().setCommAdapterConnected(true);
-      startHeartbeat();
-      LOG.warning("Starting sending heart bit.");
-      positionUpdater.startPositionUpdates();
-      LOG.warning("Starting updating position");
-
-      return true;
->>>>>>> 0a36fc98
     }
     catch (Exception ex) {
       LOG.log(Level.SEVERE, "Failed to connect to Modbus TCP server", ex);
@@ -1097,7 +1056,6 @@
         Thread.currentThread().interrupt();
         throw new CompletionException("Request interrupted", e);
       }
-<<<<<<< HEAD
       catch (ExecutionException e) {
         throw new CompletionException("Request failed", e.getCause());
       }
@@ -1112,16 +1070,6 @@
         ByteBuf registers = readResponse.getRegisters();
         registers.retain(); // Increment the reference count
         return readResponse;
-=======
-    }, getExecutor()).thenApply(response -> {
-      if (response instanceof ReadHoldingRegistersResponse) {
-        try {
-          return response;
-        }
-        finally {
-          ((ReadHoldingRegistersResponse) response).getRegisters().release();
-        }
->>>>>>> 0a36fc98
       }
       return response;
     }).exceptionally(ex -> {
