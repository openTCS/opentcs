--- conflicted
+++ resolved
@@ -16,16 +16,14 @@
 This change log lists the most relevant changes for past releases in reverse chronological order.
 (Note that the openTCS project adheres to https://semver.org/[Semantic Versioning].)
 
-<<<<<<< HEAD
 == Unreleased
 
 ...
-=======
+
 == Version 7.0.1 (2025-10-29)
 
 * Bugs fixed:
 ** Allow loading of plant models with file version 7.0.0 in the Model Editor with vehicles that have no envelope key defined.
->>>>>>> 55ee537b
 
 == Version 7.0 (2025-10-28)
 
