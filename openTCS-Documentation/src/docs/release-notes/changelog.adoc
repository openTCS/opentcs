--- conflicted
+++ resolved
@@ -12,7 +12,6 @@
 
 This change log lists the most relevant changes for past releases in reverse chronological order.
 
-<<<<<<< HEAD
 == Unreleased
 
 * Changes affecting developers:
@@ -33,12 +32,11 @@
 
 * When a plant model that was created with an earlier version is intended to be used with openTCS 6.0, it is recommended to first load and save the plant model with the Model Editor of the latest openTCS 5 release, which is openTCS 5.17 at the time of this writing.
   Otherwise, loading such a plant model with openTCS 6 might fail.
-=======
+
 == Version 5.17.1 (2024-06-19)
 
 * Bugs fixed:
 ** Avoid `NullPointerException`s when rerouting vehicles that process transport orders containing drive order steps that don't have a path.
->>>>>>> 1379262b
 
 == Version 5.17 (2024-05-21)
 
